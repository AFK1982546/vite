{
  "name": "vite",
<<<<<<< HEAD
  "version": "6.0.0-alpha.17",
=======
  "version": "5.3.0-beta.0",
>>>>>>> a8c7083a
  "type": "module",
  "license": "MIT",
  "author": "Evan You",
  "description": "Native-ESM powered web dev build tool",
  "bin": {
    "vite": "bin/vite.js"
  },
  "keywords": [
    "frontend",
    "framework",
    "hmr",
    "dev-server",
    "build-tool",
    "vite"
  ],
  "main": "./dist/node/index.js",
  "types": "./dist/node/index.d.ts",
  "exports": {
    ".": {
      "import": {
        "types": "./dist/node/index.d.ts",
        "default": "./dist/node/index.js"
      },
      "require": {
        "types": "./index.d.cts",
        "default": "./index.cjs"
      }
    },
    "./client": {
      "types": "./client.d.ts"
    },
    "./module-runner": {
      "types": "./dist/node/module-runner.d.ts",
      "import": "./dist/node/module-runner.js"
    },
    "./dist/client/*": "./dist/client/*",
    "./types/*": {
      "types": "./types/*"
    },
    "./package.json": "./package.json"
  },
  "typesVersions": {
    "*": {
      "module-runner": [
        "dist/node/module-runner.d.ts"
      ]
    }
  },
  "files": [
    "bin",
    "dist",
    "client.d.ts",
    "index.cjs",
    "index.d.cts",
    "types"
  ],
  "engines": {
    "node": "^18.0.0 || >=20.0.0"
  },
  "repository": {
    "type": "git",
    "url": "git+https://github.com/vitejs/vite.git",
    "directory": "packages/vite"
  },
  "bugs": {
    "url": "https://github.com/vitejs/vite/issues"
  },
  "homepage": "https://vitejs.dev",
  "funding": "https://github.com/vitejs/vite?sponsor=1",
  "scripts": {
    "dev": "rimraf dist && pnpm run build-bundle -w",
    "build": "rimraf dist && run-s build-bundle build-types",
    "build-bundle": "rollup --config rollup.config.ts --configPlugin typescript",
    "build-types": "run-s build-types-temp build-types-roll build-types-check",
    "build-types-temp": "tsc --emitDeclarationOnly --outDir temp -p src/node",
    "build-types-roll": "rollup --config rollup.dts.config.ts --configPlugin typescript && rimraf temp",
    "build-types-check": "tsc --project tsconfig.check.json",
    "typecheck": "tsc --noEmit && tsc --noEmit -p src/node",
    "lint": "eslint --cache --ext .ts src/**",
    "format": "prettier --write --cache --parser typescript \"src/**/*.ts\"",
    "prepublishOnly": "npm run build"
  },
  "//": "READ CONTRIBUTING.md to understand what to put under deps vs. devDeps!",
  "dependencies": {
    "esbuild": "^0.21.3",
    "postcss": "^8.4.38",
    "rollup": "^4.13.0"
  },
  "optionalDependencies": {
    "fsevents": "~2.3.3"
  },
  "devDependencies": {
    "@ampproject/remapping": "^2.3.0",
    "@babel/parser": "^7.24.6",
    "@jridgewell/trace-mapping": "^0.3.25",
    "@polka/compression": "^1.0.0-next.25",
    "@rollup/plugin-alias": "^5.1.0",
    "@rollup/plugin-commonjs": "^25.0.8",
    "@rollup/plugin-dynamic-import-vars": "^2.1.2",
    "@rollup/plugin-json": "^6.1.0",
    "@rollup/plugin-node-resolve": "15.2.3",
    "@rollup/plugin-typescript": "^11.1.6",
    "@rollup/pluginutils": "^5.1.0",
    "@types/escape-html": "^1.0.4",
    "@types/pnpapi": "^0.0.5",
    "artichokie": "^0.2.1",
    "cac": "^6.7.14",
    "chokidar": "^3.6.0",
    "connect": "^3.7.0",
    "convert-source-map": "^2.0.0",
    "cors": "^2.8.5",
    "cross-spawn": "^7.0.3",
    "debug": "^4.3.5",
    "dep-types": "link:./src/types",
    "dotenv": "^16.4.5",
    "dotenv-expand": "^11.0.6",
    "es-module-lexer": "^1.5.3",
    "escape-html": "^1.0.3",
    "estree-walker": "^3.0.3",
    "etag": "^1.8.1",
    "fast-glob": "^3.3.2",
    "http-proxy": "^1.18.1",
    "launch-editor-middleware": "^2.6.1",
    "lightningcss": "^1.25.1",
    "magic-string": "^0.30.10",
    "micromatch": "^4.0.7",
    "mlly": "^1.7.0",
    "mrmime": "^2.0.0",
    "open": "^8.4.2",
    "parse5": "^7.1.2",
    "pathe": "^1.1.2",
    "periscopic": "^4.0.2",
    "picocolors": "^1.0.1",
    "picomatch": "^2.3.1",
    "postcss-import": "^16.1.0",
    "postcss-load-config": "^4.0.2",
    "postcss-modules": "^6.0.0",
    "resolve.exports": "^2.0.2",
    "rollup-plugin-dts": "^6.1.1",
    "rollup-plugin-esbuild": "^6.1.1",
    "rollup-plugin-license": "^3.4.0",
    "sass": "^1.77.4",
    "sirv": "^2.0.4",
    "source-map-support": "^0.5.21",
    "strip-ansi": "^7.1.0",
    "strip-literal": "^2.1.0",
    "tsconfck": "^3.1.0",
    "tslib": "^2.6.2",
    "types": "link:./types",
    "ufo": "^1.5.3",
    "ws": "^8.17.0"
  },
  "peerDependencies": {
    "@types/node": "^18.0.0 || >=20.0.0",
    "less": "*",
    "lightningcss": "^1.21.0",
    "sass": "*",
    "stylus": "*",
    "sugarss": "*",
    "terser": "^5.4.0"
  },
  "peerDependenciesMeta": {
    "@types/node": {
      "optional": true
    },
    "sass": {
      "optional": true
    },
    "stylus": {
      "optional": true
    },
    "less": {
      "optional": true
    },
    "sugarss": {
      "optional": true
    },
    "lightningcss": {
      "optional": true
    },
    "terser": {
      "optional": true
    }
  }
}<|MERGE_RESOLUTION|>--- conflicted
+++ resolved
@@ -1,10 +1,6 @@
 {
   "name": "vite",
-<<<<<<< HEAD
   "version": "6.0.0-alpha.17",
-=======
-  "version": "5.3.0-beta.0",
->>>>>>> a8c7083a
   "type": "module",
   "license": "MIT",
   "author": "Evan You",
