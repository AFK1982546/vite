import fs from 'node:fs'
import path from 'node:path'
import colors from 'picocolors'
import type {
  ExternalOption,
  InputOption,
  InternalModuleFormat,
  LoggingFunction,
  ModuleFormat,
  OutputOptions,
  RollupBuild,
  RollupError,
  RollupLog,
  RollupOptions,
  RollupOutput,
  RollupWatcher,
  WatcherOptions,
} from 'rollup'
import commonjsPlugin from '@rollup/plugin-commonjs'
import type { RollupCommonJSOptions } from 'dep-types/commonjs'
import type { RollupDynamicImportVarsOptions } from 'dep-types/dynamicImportVars'
import type { TransformOptions } from 'esbuild'
import { withTrailingSlash } from '../shared/utils'
import {
  DEFAULT_ASSETS_INLINE_LIMIT,
  ESBUILD_MODULES_TARGET,
  VERSION,
} from './constants'
import type {
  EnvironmentOptions,
  InlineConfig,
  ResolvedConfig,
  ResolvedEnvironmentOptions,
} from './config'
import { getDefaultResolvedEnvironmentOptions, resolveConfig } from './config'
import { buildReporterPlugin } from './plugins/reporter'
import { buildEsbuildPlugin } from './plugins/esbuild'
import { type TerserOptions, terserPlugin } from './plugins/terser'
import {
  arraify,
  asyncFlatten,
  copyDir,
  displayTime,
  emptyDir,
  joinUrlSegments,
  normalizePath,
  partialEncodeURIPath,
  requireResolveFromRootWithFallback,
} from './utils'
import { resolveEnvironmentPlugins } from './plugin'
import { manifestPlugin } from './plugins/manifest'
import type { Logger } from './logger'
import { dataURIPlugin } from './plugins/dataUri'
import { buildImportAnalysisPlugin } from './plugins/importAnalysisBuild'
import { ssrManifestPlugin } from './ssr/ssrManifestPlugin'
import { buildLoadFallbackPlugin } from './plugins/loadFallback'
import { findNearestPackageData } from './packages'
import type { PackageCache } from './packages'
import {
  getResolvedOutDirs,
  resolveChokidarOptions,
  resolveEmptyOutDir,
} from './watch'
import { completeSystemWrapPlugin } from './plugins/completeSystemWrap'
import { mergeConfig } from './publicUtils'
import { webWorkerPostPlugin } from './plugins/worker'
import { getHookHandler } from './plugins'
import { Environment } from './environment'
import type { Plugin, PluginContext } from './plugin'

export interface BuildEnvironmentOptions {
  /**
   * Compatibility transform target. The transform is performed with esbuild
   * and the lowest supported target is es2015/es6. Note this only handles
   * syntax transformation and does not cover polyfills (except for dynamic
   * import)
   *
   * Default: 'modules' - Similar to `@babel/preset-env`'s targets.esmodules,
   * transpile targeting browsers that natively support dynamic es module imports.
   * https://caniuse.com/es6-module-dynamic-import
   *
   * Another special value is 'esnext' - which only performs minimal transpiling
   * (for minification compat) and assumes native dynamic imports support.
   *
   * For custom targets, see https://esbuild.github.io/api/#target and
   * https://esbuild.github.io/content-types/#javascript for more details.
   * @default 'modules'
   */
  target?: 'modules' | TransformOptions['target'] | false
  /**
   * whether to inject module preload polyfill.
   * Note: does not apply to library mode.
   * @default true
   * @deprecated use `modulePreload.polyfill` instead
   */
  polyfillModulePreload?: boolean
  /**
   * Configure module preload
   * Note: does not apply to library mode.
   * @default true
   */
  modulePreload?: boolean | ModulePreloadOptions
  /**
   * Directory relative from `root` where build output will be placed. If the
   * directory exists, it will be removed before the build.
   * @default 'dist'
   */
  outDir?: string
  /**
   * Directory relative from `outDir` where the built js/css/image assets will
   * be placed.
   * @default 'assets'
   */
  assetsDir?: string
  /**
   * Static asset files smaller than this number (in bytes) will be inlined as
   * base64 strings. Default limit is `4096` (4 KiB). Set to `0` to disable.
   * @default 4096
   */
  assetsInlineLimit?:
    | number
    | ((filePath: string, content: Buffer) => boolean | undefined)
  /**
   * Whether to code-split CSS. When enabled, CSS in async chunks will be
   * inlined as strings in the chunk and inserted via dynamically created
   * style tags when the chunk is loaded.
   * @default true
   */
  cssCodeSplit?: boolean
  /**
   * An optional separate target for CSS minification.
   * As esbuild only supports configuring targets to mainstream
   * browsers, users may need this option when they are targeting
   * a niche browser that comes with most modern JavaScript features
   * but has poor CSS support, e.g. Android WeChat WebView, which
   * doesn't support the #RGBA syntax.
   * @default target
   */
  cssTarget?: TransformOptions['target'] | false
  /**
   * Override CSS minification specifically instead of defaulting to `build.minify`,
   * so you can configure minification for JS and CSS separately.
   * @default 'esbuild'
   */
  cssMinify?: boolean | 'esbuild' | 'lightningcss'
  /**
   * If `true`, a separate sourcemap file will be created. If 'inline', the
   * sourcemap will be appended to the resulting output file as data URI.
   * 'hidden' works like `true` except that the corresponding sourcemap
   * comments in the bundled files are suppressed.
   * @default false
   */
  sourcemap?: boolean | 'inline' | 'hidden'
  /**
   * Set to `false` to disable minification, or specify the minifier to use.
   * Available options are 'terser' or 'esbuild'.
   * @default 'esbuild'
   */
  minify?: boolean | 'terser' | 'esbuild'
  /**
   * Options for terser
   * https://terser.org/docs/api-reference#minify-options
   *
   * In addition, you can also pass a `maxWorkers: number` option to specify the
   * max number of workers to spawn. Defaults to the number of CPUs minus 1.
   */
  terserOptions?: TerserOptions
  /**
   * Will be merged with internal rollup options.
   * https://rollupjs.org/configuration-options/
   */
  rollupOptions?: RollupOptions
  /**
   * Options to pass on to `@rollup/plugin-commonjs`
   */
  commonjsOptions?: RollupCommonJSOptions
  /**
   * Options to pass on to `@rollup/plugin-dynamic-import-vars`
   */
  dynamicImportVarsOptions?: RollupDynamicImportVarsOptions
  /**
   * Whether to write bundle to disk
   * @default true
   */
  write?: boolean
  /**
   * Empty outDir on write.
   * @default true when outDir is a sub directory of project root
   */
  emptyOutDir?: boolean | null
  /**
   * Copy the public directory to outDir on write.
   * @default true
   */
  copyPublicDir?: boolean
  /**
   * Whether to emit a .vite/manifest.json under assets dir to map hash-less filenames
   * to their hashed versions. Useful when you want to generate your own HTML
   * instead of using the one generated by Vite.
   *
   * Example:
   *
   * ```json
   * {
   *   "main.js": {
   *     "file": "main.68fe3fad.js",
   *     "css": "main.e6b63442.css",
   *     "imports": [...],
   *     "dynamicImports": [...]
   *   }
   * }
   * ```
   * @default false
   */
  manifest?: boolean | string
  /**
   * Produce SSR oriented build. Note this requires specifying SSR entry via
   * `rollupOptions.input`.
   * @default false
   */
  ssr?: boolean | string
  /**
   * Generate SSR manifest for determining style links and asset preload
   * directives in production.
   * @default false
   */
  ssrManifest?: boolean | string
  /**
   * Emit assets during SSR.
   * @default false
   * @deprecated use emitAssets
   */
  ssrEmitAssets?: boolean
  /**
   * Emit assets during build. Frameworks can set environments.ssr.build.emitAssets
   * By default, it is true for the client and false for other environments.
   * TODO: Should this be true for all environments by default? Or should this be
   * controlled by the builder so so we can avoid emitting duplicated assets.
   */
  emitAssets?: boolean
  /**
   * Set to false to disable reporting compressed chunk sizes.
   * Can slightly improve build speed.
   * @default true
   */
  reportCompressedSize?: boolean
  /**
   * Adjust chunk size warning limit (in kB).
   * @default 500
   */
  chunkSizeWarningLimit?: number
  /**
   * Rollup watch options
   * https://rollupjs.org/configuration-options/#watch
   * @default null
   */
  watch?: WatcherOptions | null
  /**
   * create the Build Environment instance
   */
  createEnvironment?: (
    name: string,
    config: ResolvedConfig,
  ) => Promise<BuildEnvironment> | BuildEnvironment
}

export interface BuildOptions extends BuildEnvironmentOptions {
  /**
   * Build in library mode. The value should be the global name of the lib in
   * UMD mode. This will produce esm + cjs + umd bundle formats with default
   * configurations that are suitable for distributing libraries.
   * @default false
   */
  lib?: LibraryOptions | false
}

export interface LibraryOptions {
  /**
   * Path of library entry
   */
  entry: InputOption
  /**
   * The name of the exposed global variable. Required when the `formats` option includes
   * `umd` or `iife`
   */
  name?: string
  /**
   * Output bundle formats
   * @default ['es', 'umd']
   */
  formats?: LibraryFormats[]
  /**
   * The name of the package file output. The default file name is the name option
   * of the project package.json. It can also be defined as a function taking the
   * format as an argument.
   */
  fileName?: string | ((format: ModuleFormat, entryName: string) => string)
}

export type LibraryFormats = 'es' | 'cjs' | 'umd' | 'iife'

export interface ModulePreloadOptions {
  /**
   * Whether to inject a module preload polyfill.
   * Note: does not apply to library mode.
   * @default true
   */
  polyfill?: boolean
  /**
   * Resolve the list of dependencies to preload for a given dynamic import
   * @experimental
   */
  resolveDependencies?: ResolveModulePreloadDependenciesFn
}
export interface ResolvedModulePreloadOptions {
  polyfill: boolean
  resolveDependencies?: ResolveModulePreloadDependenciesFn
}

export type ResolveModulePreloadDependenciesFn = (
  filename: string,
  deps: string[],
  context: {
    hostId: string
    hostType: 'html' | 'js'
  },
) => string[]

export interface ResolvedBuildEnvironmentOptions
  extends Required<Omit<BuildEnvironmentOptions, 'polyfillModulePreload'>> {
  modulePreload: false | ResolvedModulePreloadOptions
}

export interface ResolvedBuildOptions
  extends Required<Omit<BuildOptions, 'polyfillModulePreload'>> {
  modulePreload: false | ResolvedModulePreloadOptions
}

export function resolveBuildOptions(
  raw: BuildOptions,
  logger: Logger,
  root: string,
): ResolvedBuildOptions {
  const libMode = raw.lib ?? false
  const buildOptions = resolveBuildEnvironmentOptions(
    raw,
    logger,
    root,
    undefined,
    libMode,
  )
  return { ...buildOptions, lib: libMode }
}

export function resolveBuildEnvironmentOptions(
  raw: BuildEnvironmentOptions,
  logger: Logger,
  root: string,
  environmentName: string | undefined,
  libMode: false | LibraryOptions = false,
): ResolvedBuildEnvironmentOptions {
  const deprecatedPolyfillModulePreload = raw?.polyfillModulePreload
  const { polyfillModulePreload, ...rest } = raw
  raw = rest
  if (deprecatedPolyfillModulePreload !== undefined) {
    logger.warn(
      'polyfillModulePreload is deprecated. Use modulePreload.polyfill instead.',
    )
  }
  if (
    deprecatedPolyfillModulePreload === false &&
    raw.modulePreload === undefined
  ) {
    raw.modulePreload = { polyfill: false }
  }

  const modulePreload = raw.modulePreload
  const defaultModulePreload = {
    polyfill: true,
  }

  const defaultBuildEnvironmentOptions: BuildEnvironmentOptions = {
    outDir: 'dist',
    assetsDir: 'assets',
    assetsInlineLimit: DEFAULT_ASSETS_INLINE_LIMIT,
    cssCodeSplit: !libMode,
    sourcemap: false,
    rollupOptions: {},
    minify: raw.ssr ? false : 'esbuild',
    terserOptions: {},
    write: true,
    emptyOutDir: null,
    copyPublicDir: true,
    manifest: false,
    ssr: false,
    ssrManifest: false,
    ssrEmitAssets: false,
    emitAssets: environmentName === 'client',
    reportCompressedSize: true,
    chunkSizeWarningLimit: 500,
    watch: null,
  }

  const userBuildEnvironmentOptions = raw
    ? mergeConfig(defaultBuildEnvironmentOptions, raw)
    : defaultBuildEnvironmentOptions

  // @ts-expect-error Fallback options instead of merging
  const resolved: ResolvedBuildEnvironmentOptions = {
    target: 'modules',
    cssTarget: false,
    ...userBuildEnvironmentOptions,
    commonjsOptions: {
      include: [/node_modules/],
      extensions: ['.js', '.cjs'],
      ...userBuildEnvironmentOptions.commonjsOptions,
    },
    dynamicImportVarsOptions: {
      warnOnError: true,
      exclude: [/node_modules/],
      ...userBuildEnvironmentOptions.dynamicImportVarsOptions,
    },
    // Resolve to false | object
    modulePreload:
      modulePreload === false
        ? false
        : typeof modulePreload === 'object'
          ? {
              ...defaultModulePreload,
              ...modulePreload,
            }
          : defaultModulePreload,
  }

  // handle special build targets
  if (resolved.target === 'modules') {
    resolved.target = ESBUILD_MODULES_TARGET
  } else if (resolved.target === 'esnext' && resolved.minify === 'terser') {
    try {
      const terserPackageJsonPath = requireResolveFromRootWithFallback(
        root,
        'terser/package.json',
      )
      const terserPackageJson = JSON.parse(
        fs.readFileSync(terserPackageJsonPath, 'utf-8'),
      )
      const v = terserPackageJson.version.split('.')
      if (v[0] === '5' && v[1] < 16) {
        // esnext + terser 5.16<: limit to es2021 so it can be minified by terser
        resolved.target = 'es2021'
      }
    } catch {}
  }

  if (!resolved.cssTarget) {
    resolved.cssTarget = resolved.target
  }

  // normalize false string into actual false
  if ((resolved.minify as string) === 'false') {
    resolved.minify = false
  } else if (resolved.minify === true) {
    resolved.minify = 'esbuild'
  }

  if (resolved.cssMinify == null) {
    resolved.cssMinify = !!resolved.minify
  }

  return resolved
}

export async function resolveBuildPlugins(config: ResolvedConfig): Promise<{
  pre: Plugin[]
  post: Plugin[]
}> {
  const options = config.build
  const { commonjsOptions } = options
  const usePluginCommonjs =
    !Array.isArray(commonjsOptions?.include) ||
    commonjsOptions?.include.length !== 0
  const rollupOptionsPlugins = options.rollupOptions.plugins
  return {
    pre: [
      completeSystemWrapPlugin(),
      ...(usePluginCommonjs ? [commonjsPlugin(options.commonjsOptions)] : []),
      dataURIPlugin(),
      ...((await asyncFlatten(arraify(rollupOptionsPlugins))).filter(
        Boolean,
      ) as Plugin[]),
      ...(config.isWorker ? [webWorkerPostPlugin()] : []),
    ],
    post: [
      buildImportAnalysisPlugin(config),
      ...(config.esbuild !== false ? [buildEsbuildPlugin(config)] : []),
      ...(options.minify ? [terserPlugin(config)] : []),
      ...(!config.isWorker
        ? [
            ...(options.manifest ? [manifestPlugin()] : []),
            ...(options.ssrManifest ? [ssrManifestPlugin(config)] : []),
            buildReporterPlugin(config),
          ]
        : []),
      buildLoadFallbackPlugin(),
    ],
  }
}

/**
 * Bundles the app for production.
 * Returns a Promise containing the build result.
 */
export async function build(
  inlineConfig: InlineConfig = {},
): Promise<RollupOutput | RollupOutput[] | RollupWatcher> {
  const builder = await createBuilder(inlineConfig)

  if (builder.config.build.lib) {
    // TODO: temporal workaround. Should we support `libraries: Record<string, LibraryOptions & EnvironmentOptions>`
    // to build multiple libraries and be able to target different environments (for example for a Svelte components
    // library generating both client and SSR builds)?
    return buildEnvironment(
      builder.config,
      builder.environments.client,
      builder.config.build.lib,
    )
  } else {
    const ssr = !!builder.config.build.ssr
    const environment = builder.environments[ssr ? 'ssr' : 'client']
    return builder.build(environment)
  }
}

function resolveConfigToBuild(
  inlineConfig: InlineConfig = {},
  patchConfig?: (config: ResolvedConfig) => void,
  patchPlugins?: (resolvedPlugins: Plugin[]) => void,
) {
  return resolveConfig(
    inlineConfig,
    'build',
    'production',
    'production',
    false,
    patchConfig,
    patchPlugins,
  )
}

/**
 * Build an App environment, or a App library (if libraryOptions is provided)
 **/
export async function buildEnvironment(
  config: ResolvedConfig,
  environment: BuildEnvironment,
  libOptions: LibraryOptions | false = false,
): Promise<RollupOutput | RollupOutput[] | RollupWatcher> {
  const options = config.build
  const { logger } = environment
  const ssr = environment.name !== 'client'

  logger.info(
    colors.cyan(
      `vite v${VERSION} ${colors.green(
        `building ${ssr ? `SSR bundle ` : ``}for ${config.mode}...`,
      )}`,
    ),
  )

  const resolve = (p: string) => path.resolve(config.root, p)
  const input = libOptions
    ? options.rollupOptions?.input ||
      (typeof libOptions.entry === 'string'
        ? resolve(libOptions.entry)
        : Array.isArray(libOptions.entry)
          ? libOptions.entry.map(resolve)
          : Object.fromEntries(
              Object.entries(libOptions.entry).map(([alias, file]) => [
                alias,
                resolve(file),
              ]),
            ))
    : typeof options.ssr === 'string'
      ? resolve(options.ssr)
      : options.rollupOptions?.input || resolve('index.html')

  if (ssr && typeof input === 'string' && input.endsWith('.html')) {
    throw new Error(
      `rollupOptions.input should not be an html file when building for SSR. ` +
        `Please specify a dedicated SSR entry.`,
    )
  }
  if (config.build.cssCodeSplit === false) {
    const inputs =
      typeof input === 'string'
        ? [input]
        : Array.isArray(input)
          ? input
          : Object.values(input)
    if (inputs.some((input) => input.endsWith('.css'))) {
      throw new Error(
        `When "build.cssCodeSplit: false" is set, "rollupOptions.input" should not include CSS files.`,
      )
    }
  }

  const outDir = resolve(options.outDir)

  // inject environment and ssr arg to plugin load/transform hooks
  // TODO: rework lib mode
  const plugins = (libOptions ? config : environment).plugins.map((p) =>
    injectEnvironmentToHooks(p, environment),
  )

  const rollupOptions: RollupOptions = {
    preserveEntrySignatures: ssr
      ? 'allow-extension'
      : libOptions
        ? 'strict'
        : false,
    cache: config.build.watch ? undefined : false,
    ...options.rollupOptions,
    input,
    plugins,
    external: options.rollupOptions?.external,
    onwarn(warning, warn) {
      onRollupWarning(warning, warn, config)
    },
  }

  /**
   * The stack string usually contains a copy of the message at the start of the stack.
   * If the stack starts with the message, we remove it and just return the stack trace
   * portion. Otherwise the original stack trace is used.
   */
  function extractStack(e: RollupError) {
    const { stack, name = 'Error', message } = e

    // If we don't have a stack, not much we can do.
    if (!stack) {
      return stack
    }

    const expectedPrefix = `${name}: ${message}\n`
    if (stack.startsWith(expectedPrefix)) {
      return stack.slice(expectedPrefix.length)
    }

    return stack
  }

  /**
   * Esbuild code frames have newlines at the start and end of the frame, rollup doesn't
   * This function normalizes the frame to match the esbuild format which has more pleasing padding
   */
  const normalizeCodeFrame = (frame: string) => {
    const trimmedPadding = frame.replace(/^\n|\n$/g, '')
    return `\n${trimmedPadding}\n`
  }

  const enhanceRollupError = (e: RollupError) => {
    const stackOnly = extractStack(e)

    let msg = colors.red((e.plugin ? `[${e.plugin}] ` : '') + e.message)
    if (e.id) {
      msg += `\nfile: ${colors.cyan(
        e.id + (e.loc ? `:${e.loc.line}:${e.loc.column}` : ''),
      )}`
    }
    if (e.frame) {
      msg += `\n` + colors.yellow(normalizeCodeFrame(e.frame))
    }

    e.message = msg

    // We are rebuilding the stack trace to include the more detailed message at the top.
    // Previously this code was relying on mutating e.message changing the generated stack
    // when it was accessed, but we don't have any guarantees that the error we are working
    // with hasn't already had its stack accessed before we get here.
    if (stackOnly !== undefined) {
      e.stack = `${e.message}\n${stackOnly}`
    }
  }

  const outputBuildError = (e: RollupError) => {
    enhanceRollupError(e)
    clearLine()
<<<<<<< HEAD
    logger.error(msg, { error: e })
=======
    config.logger.error(e.message, { error: e })
>>>>>>> b45922a9
  }

  let bundle: RollupBuild | undefined
  let startTime: number | undefined
  try {
    const buildOutputOptions = (output: OutputOptions = {}): OutputOptions => {
      // @ts-expect-error See https://github.com/vitejs/vite/issues/5812#issuecomment-984345618
      if (output.output) {
        logger.warn(
          `You've set "rollupOptions.output.output" in your config. ` +
            `This is deprecated and will override all Vite.js default output options. ` +
            `Please use "rollupOptions.output" instead.`,
        )
      }
      if (output.file) {
        throw new Error(
          `Vite does not support "rollupOptions.output.file". ` +
            `Please use "rollupOptions.output.dir" and "rollupOptions.output.entryFileNames" instead.`,
        )
      }
      if (output.sourcemap) {
        logger.warnOnce(
          colors.yellow(
            `Vite does not support "rollupOptions.output.sourcemap". ` +
              `Please use "build.sourcemap" instead.`,
          ),
        )
      }

      const format = output.format || 'es'
      const jsExt =
        !environment.options.webCompatible || libOptions
          ? resolveOutputJsExtension(
              format,
              findNearestPackageData(config.root, config.packageCache)?.data
                .type,
            )
          : 'js'
      return {
        dir: outDir,
        // Default format is 'es' for regular and for SSR builds
        format,
        exports: 'auto',
        sourcemap: options.sourcemap,
        name: libOptions ? libOptions.name : undefined,
        hoistTransitiveImports: libOptions ? false : undefined,
        // es2015 enables `generatedCode.symbols`
        // - #764 add `Symbol.toStringTag` when build es module into cjs chunk
        // - #1048 add `Symbol.toStringTag` for module default export
        generatedCode: 'es2015',
        entryFileNames: ssr
          ? `[name].${jsExt}`
          : libOptions
            ? ({ name }) =>
                resolveLibFilename(
                  libOptions,
                  format,
                  name,
                  config.root,
                  jsExt,
                  config.packageCache,
                )
            : path.posix.join(options.assetsDir, `[name]-[hash].${jsExt}`),
        chunkFileNames: libOptions
          ? `[name]-[hash].${jsExt}`
          : path.posix.join(options.assetsDir, `[name]-[hash].${jsExt}`),
        assetFileNames: libOptions
          ? `[name].[ext]`
          : path.posix.join(options.assetsDir, `[name]-[hash].[ext]`),
        inlineDynamicImports:
          output.format === 'umd' ||
          output.format === 'iife' ||
          // TODO: We need an abstraction for non-client environments?
          // We should remove the explicit 'client' hcek here.
          // Or maybe `inlineDynamicImports` should be an environment option?
          (environment.name !== 'client' &&
            environment.options.webCompatible &&
            (typeof input === 'string' || Object.keys(input).length === 1)),
        ...output,
      }
    }

    // resolve lib mode outputs
    const outputs = resolveBuildOutputs(
      options.rollupOptions?.output,
      libOptions,
      logger,
    )
    const normalizedOutputs: OutputOptions[] = []

    if (Array.isArray(outputs)) {
      for (const resolvedOutput of outputs) {
        normalizedOutputs.push(buildOutputOptions(resolvedOutput))
      }
    } else {
      normalizedOutputs.push(buildOutputOptions(outputs))
    }

    const resolvedOutDirs = getResolvedOutDirs(
      config.root,
      options.outDir,
      options.rollupOptions?.output,
    )
    const emptyOutDir = resolveEmptyOutDir(
      options.emptyOutDir,
      config.root,
      resolvedOutDirs,
      logger,
    )

    // watch file changes with rollup
    if (config.build.watch) {
      logger.info(colors.cyan(`\nwatching for file changes...`))

      const resolvedChokidarOptions = resolveChokidarOptions(
        config,
        config.build.watch.chokidar,
        resolvedOutDirs,
        emptyOutDir,
      )

      const { watch } = await import('rollup')
      const watcher = watch({
        ...rollupOptions,
        output: normalizedOutputs,
        watch: {
          ...config.build.watch,
          chokidar: resolvedChokidarOptions,
        },
      })

      watcher.on('event', (event) => {
        if (event.code === 'BUNDLE_START') {
          logger.info(colors.cyan(`\nbuild started...`))
          if (options.write) {
            prepareOutDir(resolvedOutDirs, emptyOutDir, config)
          }
        } else if (event.code === 'BUNDLE_END') {
          event.result.close()
          logger.info(colors.cyan(`built in ${event.duration}ms.`))
        } else if (event.code === 'ERROR') {
          outputBuildError(event.error)
        }
      })

      return watcher
    }

    // write or generate files with rollup
    const { rollup } = await import('rollup')
    startTime = Date.now()
    bundle = await rollup(rollupOptions)

    if (options.write) {
      prepareOutDir(resolvedOutDirs, emptyOutDir, config)
    }

    const res: RollupOutput[] = []
    for (const output of normalizedOutputs) {
      res.push(await bundle[options.write ? 'write' : 'generate'](output))
    }
    logger.info(
      `${colors.green(`✓ built in ${displayTime(Date.now() - startTime)}`)}`,
    )
    return Array.isArray(outputs) ? res : res[0]
  } catch (e) {
    enhanceRollupError(e)
    clearLine()
    if (startTime) {
      logger.error(
        `${colors.red('x')} Build failed in ${displayTime(Date.now() - startTime)}`,
      )
      startTime = undefined
    }
    throw e
  } finally {
    if (bundle) await bundle.close()
  }
}

function prepareOutDir(
  outDirs: Set<string>,
  emptyOutDir: boolean | null,
  config: ResolvedConfig,
) {
  const outDirsArray = [...outDirs]
  for (const outDir of outDirs) {
    if (emptyOutDir !== false && fs.existsSync(outDir)) {
      // skip those other outDirs which are nested in current outDir
      const skipDirs = outDirsArray
        .map((dir) => {
          const relative = path.relative(outDir, dir)
          if (
            relative &&
            !relative.startsWith('..') &&
            !path.isAbsolute(relative)
          ) {
            return relative
          }
          return ''
        })
        .filter(Boolean)
      emptyDir(outDir, [...skipDirs, '.git'])
    }
    if (
      config.build.copyPublicDir &&
      config.publicDir &&
      fs.existsSync(config.publicDir)
    ) {
      if (!areSeparateFolders(outDir, config.publicDir)) {
        config.logger.warn(
          colors.yellow(
            `\n${colors.bold(
              `(!)`,
            )} The public directory feature may not work correctly. outDir ${colors.white(
              colors.dim(outDir),
            )} and publicDir ${colors.white(
              colors.dim(config.publicDir),
            )} are not separate folders.\n`,
          ),
        )
      }
      copyDir(config.publicDir, outDir)
    }
  }
}

function getPkgName(name: string) {
  return name?.[0] === '@' ? name.split('/')[1] : name
}

type JsExt = 'js' | 'cjs' | 'mjs'

function resolveOutputJsExtension(
  format: ModuleFormat,
  type: string = 'commonjs',
): JsExt {
  if (type === 'module') {
    return format === 'cjs' || format === 'umd' ? 'cjs' : 'js'
  } else {
    return format === 'es' ? 'mjs' : 'js'
  }
}

export function resolveLibFilename(
  libOptions: LibraryOptions,
  format: ModuleFormat,
  entryName: string,
  root: string,
  extension?: JsExt,
  packageCache?: PackageCache,
): string {
  if (typeof libOptions.fileName === 'function') {
    return libOptions.fileName(format, entryName)
  }

  const packageJson = findNearestPackageData(root, packageCache)?.data
  const name =
    libOptions.fileName ||
    (packageJson && typeof libOptions.entry === 'string'
      ? getPkgName(packageJson.name)
      : entryName)

  if (!name)
    throw new Error(
      'Name in package.json is required if option "build.lib.fileName" is not provided.',
    )

  extension ??= resolveOutputJsExtension(format, packageJson?.type)

  if (format === 'cjs' || format === 'es') {
    return `${name}.${extension}`
  }

  return `${name}.${format}.${extension}`
}

export function resolveBuildOutputs(
  outputs: OutputOptions | OutputOptions[] | undefined,
  libOptions: LibraryOptions | false,
  logger: Logger,
): OutputOptions | OutputOptions[] | undefined {
  if (libOptions) {
    const libHasMultipleEntries =
      typeof libOptions.entry !== 'string' &&
      Object.values(libOptions.entry).length > 1
    const libFormats =
      libOptions.formats ||
      (libHasMultipleEntries ? ['es', 'cjs'] : ['es', 'umd'])

    if (!Array.isArray(outputs)) {
      if (libFormats.includes('umd') || libFormats.includes('iife')) {
        if (libHasMultipleEntries) {
          throw new Error(
            'Multiple entry points are not supported when output formats include "umd" or "iife".',
          )
        }

        if (!libOptions.name) {
          throw new Error(
            'Option "build.lib.name" is required when output formats include "umd" or "iife".',
          )
        }
      }

      return libFormats.map((format) => ({ ...outputs, format }))
    }

    // By this point, we know "outputs" is an Array.
    if (libOptions.formats) {
      logger.warn(
        colors.yellow(
          '"build.lib.formats" will be ignored because "build.rollupOptions.output" is already an array format.',
        ),
      )
    }

    outputs.forEach((output) => {
      if (['umd', 'iife'].includes(output.format!) && !output.name) {
        throw new Error(
          'Entries in "build.rollupOptions.output" must specify "name" when the format is "umd" or "iife".',
        )
      }
    })
  }

  return outputs
}

const warningIgnoreList = [`CIRCULAR_DEPENDENCY`, `THIS_IS_UNDEFINED`]
const dynamicImportWarningIgnoreList = [
  `Unsupported expression`,
  `statically analyzed`,
]

function clearLine() {
  const tty = process.stdout.isTTY && !process.env.CI
  if (tty) {
    process.stdout.clearLine(0)
    process.stdout.cursorTo(0)
  }
}

export function onRollupWarning(
  warning: RollupLog,
  warn: LoggingFunction,
  config: ResolvedConfig,
): void {
  const viteWarn: LoggingFunction = (warnLog) => {
    let warning: string | RollupLog

    if (typeof warnLog === 'function') {
      warning = warnLog()
    } else {
      warning = warnLog
    }

    if (typeof warning === 'object') {
      if (warning.code === 'UNRESOLVED_IMPORT') {
        const id = warning.id
        const exporter = warning.exporter
        // throw unless it's commonjs external...
        if (!id || !id.endsWith('?commonjs-external')) {
          throw new Error(
            `[vite]: Rollup failed to resolve import "${exporter}" from "${id}".\n` +
              `This is most likely unintended because it can break your application at runtime.\n` +
              `If you do want to externalize this module explicitly add it to\n` +
              `\`build.rollupOptions.external\``,
          )
        }
      }

      if (
        warning.plugin === 'rollup-plugin-dynamic-import-variables' &&
        dynamicImportWarningIgnoreList.some((msg) =>
          // @ts-expect-error warning is RollupLog
          warning.message.includes(msg),
        )
      ) {
        return
      }

      if (warningIgnoreList.includes(warning.code!)) {
        return
      }

      if (warning.code === 'PLUGIN_WARNING') {
        config.logger.warn(
          `${colors.bold(
            colors.yellow(`[plugin:${warning.plugin}]`),
          )} ${colors.yellow(warning.message)}`,
        )
        return
      }
    }

    warn(warnLog)
  }

  clearLine()
  const userOnWarn = config.build.rollupOptions?.onwarn
  if (userOnWarn) {
    userOnWarn(warning, viteWarn)
  } else {
    viteWarn(warning)
  }
}

export function resolveUserExternal(
  user: ExternalOption,
  id: string,
  parentId: string | undefined,
  isResolved: boolean,
): boolean | null | void {
  if (typeof user === 'function') {
    return user(id, parentId, isResolved)
  } else if (Array.isArray(user)) {
    return user.some((test) => isExternal(id, test))
  } else {
    return isExternal(id, user)
  }
}

function isExternal(id: string, test: string | RegExp) {
  if (typeof test === 'string') {
    return id === test
  } else {
    return test.test(id)
  }
}

// TODO:
// - Could we get Rollup to let us extends PluginContext in a more performant way?
// - Extend for all hooks?
export function injectEnvironmentToHooks(
  plugin: Plugin,
  environment?: BuildEnvironment,
): Plugin {
  const {
    buildStart,
    resolveId,
    load,
    transform,
    generateBundle,
    renderChunk,
  } = plugin
  return {
    ...plugin,
    resolveId: wrapEnvironmentResolveId(resolveId, environment),
    load: wrapEnvironmentLoad(load, environment),
    transform: wrapEnvironmentTransform(transform, environment),
    buildStart: wrapEnvironmentHook(buildStart, environment),
    generateBundle: wrapEnvironmentHook(generateBundle, environment),
    renderChunk: wrapEnvironmentHook(renderChunk, environment),
  }
}

function wrapEnvironmentResolveId(
  hook?: Plugin['resolveId'],
  environment?: BuildEnvironment,
): Plugin['resolveId'] {
  if (!hook) return

  const fn = getHookHandler(hook)
  const handler: Plugin['resolveId'] = function (id, importer, options) {
    return fn.call(
      injectEnvironmentInContext(this, environment),
      id,
      importer,
      injectSsrFlag(options, environment),
    )
  }

  if ('handler' in hook) {
    return {
      ...hook,
      handler,
    } as Plugin['resolveId']
  } else {
    return handler
  }
}

function wrapEnvironmentLoad(
  hook?: Plugin['load'],
  environment?: BuildEnvironment,
): Plugin['load'] {
  if (!hook) return

  const fn = getHookHandler(hook)
  const handler: Plugin['load'] = function (id, ...args) {
    return fn.call(
      injectEnvironmentInContext(this, environment),
      id,
      injectSsrFlag(args[0], environment),
    )
  }

  if ('handler' in hook) {
    return {
      ...hook,
      handler,
    } as Plugin['load']
  } else {
    return handler
  }
}

function wrapEnvironmentTransform(
  hook?: Plugin['transform'],
  environment?: BuildEnvironment,
): Plugin['transform'] {
  if (!hook) return

  const fn = getHookHandler(hook)
  const handler: Plugin['transform'] = function (code, importer, ...args) {
    return fn.call(
      injectEnvironmentInContext(this, environment),
      code,
      importer,
      injectSsrFlag(args[0], environment),
    )
  }

  if ('handler' in hook) {
    return {
      ...hook,
      handler,
    } as Plugin['transform']
  } else {
    return handler
  }
}

function wrapEnvironmentHook<HookName extends keyof Plugin>(
  hook?: Plugin[HookName],
  environment?: BuildEnvironment,
): Plugin[HookName] {
  if (!hook) return

  const fn = getHookHandler(hook)
  const handler: Plugin[HookName] = function (
    this: PluginContext,
    ...args: any[]
  ) {
    return fn.call(injectEnvironmentInContext(this, environment), ...args)
  }

  if ('handler' in hook) {
    return {
      ...hook,
      handler,
    } as Plugin[HookName]
  } else {
    return handler
  }
}

function injectEnvironmentInContext<Context extends PluginContext>(
  context: Context,
  environment?: BuildEnvironment,
) {
  return new Proxy(context, {
    get(target, prop, receiver) {
      if (prop === 'environment') {
        return environment
      }
      return Reflect.get(target, prop, receiver)
    },
  })
}

function injectSsrFlag<T extends Record<string, any>>(
  options?: T,
  environment?: BuildEnvironment,
): T & { ssr?: boolean } {
  const ssr = environment ? environment.name !== 'client' : true
  return { ...(options ?? {}), ssr } as T & {
    ssr?: boolean
  }
}

/*
  The following functions are copied from rollup
  https://github.com/rollup/rollup/blob/ce6cb93098850a46fa242e37b74a919e99a5de28/src/ast/nodes/MetaProperty.ts#L155-L203

  https://github.com/rollup/rollup
  The MIT License (MIT)
  Copyright (c) 2017 [these people](https://github.com/rollup/rollup/graphs/contributors)
  Permission is hereby granted, free of charge, to any person obtaining a copy of this software and associated documentation files (the "Software"), to deal in the Software without restriction, including without limitation the rights to use, copy, modify, merge, publish, distribute, sublicense, and/or sell copies of the Software, and to permit persons to whom the Software is furnished to do so, subject to the following conditions:
  The above copyright notice and this permission notice shall be included in all copies or substantial portions of the Software.
  THE SOFTWARE IS PROVIDED "AS IS", WITHOUT WARRANTY OF ANY KIND, EXPRESS OR IMPLIED, INCLUDING BUT NOT LIMITED TO THE WARRANTIES OF MERCHANTABILITY, FITNESS FOR A PARTICULAR PURPOSE AND NONINFRINGEMENT. IN NO EVENT SHALL THE AUTHORS OR COPYRIGHT HOLDERS BE LIABLE FOR ANY CLAIM, DAMAGES OR OTHER LIABILITY, WHETHER IN AN ACTION OF CONTRACT, TORT OR OTHERWISE, ARISING FROM, OUT OF OR IN CONNECTION WITH THE SOFTWARE OR THE USE OR OTHER DEALINGS IN THE SOFTWARE.
*/
const needsEscapeRegEx = /[\n\r'\\\u2028\u2029]/
const quoteNewlineRegEx = /([\n\r'\u2028\u2029])/g
const backSlashRegEx = /\\/g

function escapeId(id: string): string {
  if (!needsEscapeRegEx.test(id)) return id
  return id.replace(backSlashRegEx, '\\\\').replace(quoteNewlineRegEx, '\\$1')
}

const getResolveUrl = (path: string, URL = 'URL') => `new ${URL}(${path}).href`

const getRelativeUrlFromDocument = (relativePath: string, umd = false) =>
  getResolveUrl(
    `'${escapeId(partialEncodeURIPath(relativePath))}', ${
      umd ? `typeof document === 'undefined' ? location.href : ` : ''
    }document.currentScript && document.currentScript.src || document.baseURI`,
  )

const getFileUrlFromFullPath = (path: string) =>
  `require('u' + 'rl').pathToFileURL(${path}).href`

const getFileUrlFromRelativePath = (path: string) =>
  getFileUrlFromFullPath(`__dirname + '/${escapeId(path)}'`)

const relativeUrlMechanisms: Record<
  InternalModuleFormat,
  (relativePath: string) => string
> = {
  amd: (relativePath) => {
    if (relativePath[0] !== '.') relativePath = './' + relativePath
    return getResolveUrl(
      `require.toUrl('${escapeId(relativePath)}'), document.baseURI`,
    )
  },
  cjs: (relativePath) =>
    `(typeof document === 'undefined' ? ${getFileUrlFromRelativePath(
      relativePath,
    )} : ${getRelativeUrlFromDocument(relativePath)})`,
  es: (relativePath) =>
    getResolveUrl(
      `'${escapeId(partialEncodeURIPath(relativePath))}', import.meta.url`,
    ),
  iife: (relativePath) => getRelativeUrlFromDocument(relativePath),
  // NOTE: make sure rollup generate `module` params
  system: (relativePath) =>
    getResolveUrl(
      `'${escapeId(partialEncodeURIPath(relativePath))}', module.meta.url`,
    ),
  umd: (relativePath) =>
    `(typeof document === 'undefined' && typeof location === 'undefined' ? ${getFileUrlFromRelativePath(
      relativePath,
    )} : ${getRelativeUrlFromDocument(relativePath, true)})`,
}
/* end of copy */

const customRelativeUrlMechanisms = {
  ...relativeUrlMechanisms,
  'worker-iife': (relativePath) =>
    getResolveUrl(
      `'${escapeId(partialEncodeURIPath(relativePath))}', self.location.href`,
    ),
} as const satisfies Record<string, (relativePath: string) => string>

export type RenderBuiltAssetUrl = (
  filename: string,
  type: {
    type: 'asset' | 'public'
    hostId: string
    hostType: 'js' | 'css' | 'html'
    ssr: boolean
  },
) => string | { relative?: boolean; runtime?: string } | undefined

// TODO: experimental.renderBuiltUrl => environment.build.renderBuiltUrl?
export function toOutputFilePathInJS(
  filename: string,
  type: 'asset' | 'public',
  hostId: string,
  hostType: 'js' | 'css' | 'html',
  config: ResolvedConfig,
  toRelative: (
    filename: string,
    hostType: string,
  ) => string | { runtime: string },
): string | { runtime: string } {
  const { renderBuiltUrl } = config.experimental
  let relative = config.base === '' || config.base === './'
  if (renderBuiltUrl) {
    const result = renderBuiltUrl(filename, {
      hostId,
      hostType,
      type,
      ssr: !!config.build.ssr,
    })
    if (typeof result === 'object') {
      if (result.runtime) {
        return { runtime: result.runtime }
      }
      if (typeof result.relative === 'boolean') {
        relative = result.relative
      }
    } else if (result) {
      return result
    }
  }
  if (relative && !config.build.ssr) {
    return toRelative(filename, hostId)
  }
  return joinUrlSegments(config.base, filename)
}

export function createToImportMetaURLBasedRelativeRuntime(
  format: InternalModuleFormat,
  isWorker: boolean,
): (filename: string, importer: string) => { runtime: string } {
  const formatLong = isWorker && format === 'iife' ? 'worker-iife' : format
  const toRelativePath = customRelativeUrlMechanisms[formatLong]
  return (filename, importer) => ({
    runtime: toRelativePath(
      path.posix.relative(path.dirname(importer), filename),
    ),
  })
}

export function toOutputFilePathWithoutRuntime(
  filename: string,
  type: 'asset' | 'public',
  hostId: string,
  hostType: 'js' | 'css' | 'html',
  config: ResolvedConfig,
  toRelative: (filename: string, hostId: string) => string,
): string {
  const { renderBuiltUrl } = config.experimental
  let relative = config.base === '' || config.base === './'
  if (renderBuiltUrl) {
    const result = renderBuiltUrl(filename, {
      hostId,
      hostType,
      type,
      ssr: !!config.build.ssr,
    })
    if (typeof result === 'object') {
      if (result.runtime) {
        throw new Error(
          `{ runtime: "${result.runtime}" } is not supported for assets in ${hostType} files: ${filename}`,
        )
      }
      if (typeof result.relative === 'boolean') {
        relative = result.relative
      }
    } else if (result) {
      return result
    }
  }
  if (relative && !config.build.ssr) {
    return toRelative(filename, hostId)
  } else {
    return joinUrlSegments(config.base, filename)
  }
}

export const toOutputFilePathInCss = toOutputFilePathWithoutRuntime
export const toOutputFilePathInHtml = toOutputFilePathWithoutRuntime

function areSeparateFolders(a: string, b: string) {
  const na = normalizePath(a)
  const nb = normalizePath(b)
  return (
    na !== nb &&
    !na.startsWith(withTrailingSlash(nb)) &&
    !nb.startsWith(withTrailingSlash(na))
  )
}

export class BuildEnvironment extends Environment {
  mode = 'build' as const

  constructor(
    name: string,
    config: ResolvedConfig,
    setup?: {
      options?: EnvironmentOptions
    },
  ) {
    // TODO: move this to the base Environment class?
    let options =
      config.environments[name] ?? getDefaultResolvedEnvironmentOptions(config)
    if (setup?.options) {
      options = mergeConfig(
        options,
        setup?.options,
      ) as ResolvedEnvironmentOptions
    }
    super(name, config, options)
  }

  async init(): Promise<void> {
    if (this._inited) {
      return
    }
    this._inited = true
    this._plugins = await resolveEnvironmentPlugins(this)
  }
}

export interface ViteBuilder {
  environments: Record<string, BuildEnvironment>
  config: ResolvedConfig
  buildApp(): Promise<void>
  build(
    environment: BuildEnvironment,
  ): Promise<RollupOutput | RollupOutput[] | RollupWatcher>
}

export interface BuilderOptions {
  sharedConfigBuild?: boolean
  sharedPlugins?: boolean
  entireApp?: boolean
  buildApp?: (builder: ViteBuilder) => Promise<void>
}

async function defaultBuildApp(builder: ViteBuilder): Promise<void> {
  for (const environment of Object.values(builder.environments)) {
    await builder.build(environment)
  }
}

export function resolveBuilderOptions(
  options: BuilderOptions = {},
): ResolvedBuilderOptions {
  return {
    sharedConfigBuild: options.sharedConfigBuild ?? false,
    sharedPlugins: options.sharedPlugins ?? false,
    entireApp: options.entireApp ?? false,
    buildApp: options.buildApp ?? defaultBuildApp,
  }
}

export type ResolvedBuilderOptions = Required<BuilderOptions>

export async function createBuilder(
  inlineConfig: InlineConfig = {},
): Promise<ViteBuilder> {
  const config = await resolveConfigToBuild(inlineConfig)

  const environments: Record<string, BuildEnvironment> = {}

  const builder: ViteBuilder = {
    environments,
    config,
    async buildApp() {
      if (config.build.watch) {
        throw new Error(
          'Watch mode is not yet supported in viteBuilder.buildApp()',
        )
      }
      return config.builder.buildApp(builder)
    },
    async build(environment: BuildEnvironment) {
      return buildEnvironment(environment.config, environment)
    },
  }

  for (const name of Object.keys(config.environments)) {
    const environmentOptions = config.environments[name]
    const createEnvironment =
      environmentOptions.build?.createEnvironment ??
      ((name: string, config: ResolvedConfig) =>
        new BuildEnvironment(name, config))

    // We need to resolve the config again so we can properly merge options
    // and get a new set of plugins for each build environment. The ecosystem
    // expects plugins to be run for the same environment once they are created
    // and to process a single bundle at a time (contrary to dev mode where
    // plugins are built to handle multiple environments concurrently).
    let environmentConfig = config
    if (!config.builder.sharedConfigBuild) {
      const patchConfig = (resolved: ResolvedConfig) => {
        // Until the ecosystem updates to use `environment.options.build` instead of `config.build`,
        // we need to make override `config.build` for the current environment.
        // We can deprecate `config.build` in ResolvedConfig and push everyone to upgrade, and later
        // remove the default values that shouldn't be used at all once the config is resolved
        ;(resolved.build as ResolvedBuildOptions) = {
          ...resolved.environments[name].build,
          lib: false,
        }
      }
      const patchPlugins = (resolvedPlugins: Plugin[]) => {
        // Force opt-in shared plugins
        const environmentPlugins = [...resolvedPlugins]
        let validMixedPlugins = true
        for (let i = 0; i < environmentPlugins.length; i++) {
          const environmentPlugin = environmentPlugins[i]
          const sharedPlugin = config.plugins[i]
          if (
            config.builder.sharedPlugins ||
            environmentPlugin.sharedDuringBuild
          ) {
            if (environmentPlugin.name !== sharedPlugin.name) {
              validMixedPlugins = false
              break
            }
            environmentPlugins[i] = sharedPlugin
          }
        }
        if (validMixedPlugins) {
          for (let i = 0; i < environmentPlugins.length; i++) {
            resolvedPlugins[i] = environmentPlugins[i]
          }
        }
      }
      environmentConfig = await resolveConfigToBuild(
        inlineConfig,
        patchConfig,
        patchPlugins,
      )
    }

    const environment = await createEnvironment(name, environmentConfig)

    await environment.init()

    environments[name] = environment
  }

  return builder
}<|MERGE_RESOLUTION|>--- conflicted
+++ resolved
@@ -685,11 +685,7 @@
   const outputBuildError = (e: RollupError) => {
     enhanceRollupError(e)
     clearLine()
-<<<<<<< HEAD
-    logger.error(msg, { error: e })
-=======
-    config.logger.error(e.message, { error: e })
->>>>>>> b45922a9
+    logger.error(e.message, { error: e })
   }
 
   let bundle: RollupBuild | undefined
