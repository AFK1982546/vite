--- conflicted
+++ resolved
@@ -68,13 +68,10 @@
 } from '../utils'
 import type { Logger } from '../logger'
 import { cleanUrl, slash } from '../../shared/utils'
-<<<<<<< HEAD
 import { createIdResolver } from '../idResolver'
 import type { ResolveIdFn } from '../idResolver'
 import { PartialEnvironment } from '../baseEnvironment'
-=======
 import type { TransformPluginContext } from '../server/pluginContainer'
->>>>>>> 454e2d10
 import { addToHTMLProxyTransformResult } from './html'
 import {
   assetUrlRE,
